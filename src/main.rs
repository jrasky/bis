--- conflicted
+++ resolved
@@ -323,17 +323,7 @@
             Err(e) => panic!("Failed to read line: {}", e)
         };
 
-<<<<<<< HEAD
-        let info = LineInfo::from(line.clone());
-=======
-        if line.len() > MAX_LEN {
-            // ignore this line
-            continue;
-        }
-
         let info = LineInfo::from(&line);
->>>>>>> efd26f1a
-
         line_number += 1;
 
         let line_score = match info.query_score(&query) {
