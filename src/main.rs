--- conflicted
+++ resolved
@@ -2,215 +2,6 @@
 #![feature(collections)]
 #![feature(into_cow)]
 #![feature(iter_arith)]
-<<<<<<< HEAD
-#![feature(plugin)]
-#![plugin(regex_macros)]
-extern crate libc;
-extern crate regex;
-#[no_link]
-extern crate regex_macros;
-
-use std::fs::File;
-use std::io::{BufReader, BufRead, Write};
-use std::collections::{HashMap, BinaryHeap};
-use std::borrow::{Cow, IntoCow, Borrow};
-use std::error::Error;
-
-use std::env;
-use std::io;
-use std::cmp;
-use std::fmt;
-use std::path;
-
-mod constants;
-#[macro_use]
-mod util;
-mod ioctl;
-mod controls;
-mod types;
-mod signal;
-mod process;
-
-const WHITESPACE_FACTOR: isize = 5;
-const WHITESPACE_REDUCE: isize = 2;
-const CLASS_FACTOR: isize = 3;
-const FIRST_FACTOR: isize = 3;
-const CLASS_REDUCE: isize = 2;
-
-const DIST_WEIGHT: isize = -10;
-const HEAT_WEIGHT: isize = 5;
-const FACTOR_REDUCE: isize = 50;
-
-const MAX_LEN: usize = 80;
-
-const MATCH_NUMBER: usize = 10;
-
-#[derive(Debug)]
-struct LineInfo {
-    char_map: HashMap<char, Vec<usize>>,
-    heatmap: Vec<isize>,
-    pub factor: isize
-}
-
-#[derive(Debug)]
-struct LineMatch {
-    score: isize,
-    factor: isize,
-    line: Cow<'static, str>
-}
-
-#[derive(Debug)]
-struct SearchBase {
-    lines: HashMap<Cow<'static, str>, LineInfo>
-}
-
-#[derive(Debug)]
-struct StringError {
-    description: String,
-    cause: Option<Box<Error>>
-}
-
-impl fmt::Display for StringError {
-    fn fmt(&self, f: &mut fmt::Formatter) -> fmt::Result {
-        write!(f, "{:?}", self)
-    }
-}
-
-impl Error for StringError {
-    fn description(&self) -> &str {
-        self.description.as_ref()
-    }
-
-    fn cause(&self) -> Option<&Error> {
-        match self.cause {
-            None => None,
-            Some(ref error) => Some(error.borrow())
-        }
-    }
-}
-
-impl StringError {
-    fn new<T: Into<String>>(description: T, cause: Option<Box<Error>>) -> StringError {
-        StringError {
-            description: description.into(),
-            cause: cause
-        }
-    }
-}
-
-impl Default for SearchBase {
-    fn default() -> SearchBase {
-        SearchBase {
-            lines: HashMap::default()
-        }
-    }
-}
-
-impl SearchBase {
-    pub fn read_history<T: AsRef<path::Path>>(&mut self, path: T) -> Result<isize, StringError> {
-        let input_file = match File::open(path) {
-            Ok(f) => BufReader::new(f),
-            Err(e) => return Err(StringError::new("Could not open history file", Some(Box::new(e))))
-        };
-
-        let mut line_number = -1;
-
-        for m_line in input_file.lines() {
-            let line = match m_line {
-                Ok(mut line) => {
-                    if line.len() > MAX_LEN {
-                        let mut cut_at = None;
-                        for (idx, _) in line.char_indices() {
-                            if idx > MAX_LEN {
-                                cut_at = Some(idx);
-                                break;
-                            }
-                        }
-                        match cut_at {
-                            None => {
-                                // do nothing, last character spans the 80th byte
-                            },
-                            Some(idx) => {
-                                line.truncate(idx);
-                            }
-                        }
-                    }
-                    // return the result
-                    line
-                },
-                Err(e) => {
-                    return Err(StringError::new("Failed to read line", Some(Box::new(e))));
-                }
-            };
-
-            line_number += 1;
-
-            // generate the line info
-            let info = LineInfo::new(&line, line_number);
-
-            // insert the line into the map
-            self.lines.insert(line.into_cow(), info);
-        }
-
-        Ok(line_number)
-    }
-
-    pub fn query_inplace<T: AsRef<str>>(&self, query: T, matches: &mut BinaryHeap<LineMatch>) {
-        // search for a match
-        for (line, info) in self.lines.iter() {
-            let line_score = match info.query_score(&query) {
-                None => {
-                    // non-matching line
-                    continue;
-                },
-                Some(score) => {
-                    score
-                }
-            };
-
-            // negate everything so we can use push_pop
-            let match_item = LineMatch {
-                score: -line_score,
-                factor: -info.factor,
-                line: line.clone()
-            };
-            let matches_len = matches.len();
-            let matches_capacity = matches.capacity();
-            let insert;
-            match matches.peek() {
-                None => {
-                    insert = true;
-                },
-                Some(item) => {
-                    if &match_item < item || matches_len < matches_capacity {
-                        insert = true
-                    } else {
-                        insert = false;
-                    }
-                }
-            }
-            if insert {
-                if matches_len < matches_capacity {
-                    matches.push(match_item);
-                } else {
-                    matches.push_pop(match_item);
-                }
-            }
-        }
-    }
-
-    pub fn query<T: AsRef<str>>(&self, query: T) -> Vec<Cow<str>> {
-        // allocate the match object
-        let mut matches: BinaryHeap<LineMatch> = BinaryHeap::with_capacity(MATCH_NUMBER);
-
-        self.query_inplace(query, &mut matches);
-
-        // result contains a vector of the top MATCH_NUMBER lines, in descending score order
-        matches.into_sorted_vec().into_iter().map(|x| {x.line}).collect()
-    }
-}
-
-=======
 extern crate libc;
 #[macro_use]
 extern crate log;
@@ -220,7 +11,6 @@
 
 use std::env;
 use std::io;
->>>>>>> 09974f31
 
 use search::SearchBase;
 
