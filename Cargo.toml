[package]
name = "bis"
version = "0.1.0"
authors = ["Jerome Rasky <jyrome.112@gmail.com>"]
<<<<<<< HEAD

[dependencies]
regex = "*"
regex_macros = "*"
unicode-width = "*"
=======
links = "bis_c"
build = "build.rs"

[dependencies]
libc = "*"
log = "*"
env_logger = "*"

[build-dependencies]
gcc = "*"
>>>>>>> 09974f31
<|MERGE_RESOLUTION|>--- conflicted
+++ resolved
@@ -2,13 +2,6 @@
 name = "bis"
 version = "0.1.0"
 authors = ["Jerome Rasky <jyrome.112@gmail.com>"]
-<<<<<<< HEAD
-
-[dependencies]
-regex = "*"
-regex_macros = "*"
-unicode-width = "*"
-=======
 links = "bis_c"
 build = "build.rs"
 
@@ -18,5 +11,4 @@
 env_logger = "*"
 
 [build-dependencies]
-gcc = "*"
->>>>>>> 09974f31
+gcc = "*"